--- conflicted
+++ resolved
@@ -65,18 +65,16 @@
     # Clean root's pip cache
     rm -rf /root/.cache
 
-<<<<<<< HEAD
+# Add this line to grant read/execute permissions to others
+RUN chmod -R o+rx /usr/bin/chromium && \
+    chmod -R o+rx /usr/bin/chromedriver && \
+    chmod -R o+w /usr/local/lib/python3.10/site-packages/seleniumbase/drivers/
+
 # Our custom wanabe curl
 RUN echo "#!/bin/sh" > /usr/local/bin/pyrequests && \
     echo 'python -c "import sys, requests; url=sys.argv[1]; r=requests.get(url, timeout=60); print(r.text); sys.exit(0) if r.ok else sys.exit(1)" "$@"' \
       >> /usr/local/bin/pyrequests && \
       chmod +x /usr/local/bin/pyrequests
-=======
-# Add this line to grant read/execute permissions to others
-RUN chmod -R o+rx /usr/bin/chromium && \
-    chmod -R o+rx /usr/bin/chromedriver && \
-    chmod -R o+w /usr/local/lib/python3.10/site-packages/seleniumbase/drivers/
->>>>>>> e1d94f9c
 
 # Copy application code *after* dependencies are installed
 COPY . .
